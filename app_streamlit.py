--- conflicted
+++ resolved
@@ -861,15 +861,11 @@
             )
             st.session_state["header_dict"] = header_dict
             # 파싱이 끝난 직후 최신 header_dict로 PPT 생성
-<<<<<<< HEAD
             create_ppt_from_header_dict(list(header_dict.values()), pptx_path)
             # header_dict를 표로 시각화
             df = pd.DataFrame(list(header_dict.values()))
             st.subheader("파싱된 헤더/이미지 정보 표")
             st.dataframe(df)
-=======
-            create_ppt_from_header_dict(header_dict, pptx_path, uploaded_file.name)
->>>>>>> 34cf6b47
             progress_bar.progress(100, text="생성 완료!")
             status_text.success("모든 파일이 파싱된 PPT 생성 완료!")
             st.session_state["pptx_path"] = pptx_path
